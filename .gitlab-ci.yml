--- conflicted
+++ resolved
@@ -11,74 +11,14 @@
 .robotpkg-pinocchio: &robotpkg-pinocchio
   except:
     - gh-pages
-<<<<<<< HEAD
-  before_script:
-    - mkdir -p ccache
-  script:
-=======
   script:
     - mkdir -p ccache
->>>>>>> 0962b9a7
     - cd /root/robotpkg/math/pinocchio
     - git pull
     - make checkout MASTER_REPOSITORY="dir ${CI_PROJECT_DIR}"
     - make install
     - cd work.$(hostname)/$(make show-var VARNAME=DISTNAME)
     - make check
-<<<<<<< HEAD
-    - make doc
-    - mv doc/doxygen-html ${CI_PROJECT_DIR}
-
-
-robotpkg-pinocchio-14.04:
-  <<: *robotpkg-pinocchio
-  image: eur0c.laas.fr:5000/stack-of-tasks/pinocchio/pinocchio:14.04
-
-robotpkg-pinocchio-dubnium:
-  <<: *robotpkg-pinocchio
-  image: eur0c.laas.fr:5000/stack-of-tasks/pinocchio/pinocchio:dubnium
-
-robotpkg-pinocchio-16.04:
-  <<: *robotpkg-pinocchio
-  image: eur0c.laas.fr:5000/stack-of-tasks/pinocchio/pinocchio:16.04
-  artifacts:
-    expire_in: 1 day
-    paths:
-      - doxygen-html/
-
-robotpkg-pinocchio-18.04:
-  <<: *robotpkg-pinocchio
-  image: eur0c.laas.fr:5000/stack-of-tasks/pinocchio/pinocchio:18.04
-
-
-.robotpkg-py-pinocchio: &robotpkg-py-pinocchio
-  except:
-    - gh-pages
-  before_script:
-    - mkdir -p ccache
-  script:
-    - cd /root/robotpkg/math/py-pinocchio
-    - git pull
-    - make checkout MASTER_REPOSITORY="dir ${CI_PROJECT_DIR}"
-    - make install
-    - cd work.$(hostname)/$(make show-var VARNAME=DISTNAME)
-    - make check
-    - make doc
-    - mv doc/doxygen-html ${CI_PROJECT_DIR}
-
-
-robotpkg-py-pinocchio-14.04:
-  <<: *robotpkg-py-pinocchio
-  image: eur0c.laas.fr:5000/stack-of-tasks/pinocchio/py-pinocchio:14.04
-
-robotpkg-py-pinocchio-dubnium:
-  <<: *robotpkg-py-pinocchio
-  image: eur0c.laas.fr:5000/stack-of-tasks/pinocchio/py-pinocchio:dubnium
-
-robotpkg-py-pinocchio-16.04:
-  <<: *robotpkg-py-pinocchio
-  image: eur0c.laas.fr:5000/stack-of-tasks/pinocchio/py-pinocchio:16.04
-=======
 
 robotpkg-pinocchio-14.04-release:
   <<: *robotpkg-pinocchio
@@ -141,34 +81,8 @@
     - mkdir -p ${CI_PROJECT_DIR}/coverage/
     - gcovr -r .
     - gcovr -r . --html --html-details -o ${CI_PROJECT_DIR}/coverage/index.html
->>>>>>> 0962b9a7
   artifacts:
     expire_in: 1 day
     paths:
       - doxygen-html/
-<<<<<<< HEAD
-
-robotpkg-py-pinocchio-18.04:
-  <<: *robotpkg-py-pinocchio
-  image: eur0c.laas.fr:5000/stack-of-tasks/pinocchio/py-pinocchio:18.04
-
-robotpkg-py-pinocchio-py3-14.04:
-  <<: *robotpkg-py-pinocchio
-  image: eur0c.laas.fr:5000/stack-of-tasks/pinocchio/py-pinocchio-py3:14.04
-
-robotpkg-py-pinocchio-py3-dubnium:
-  <<: *robotpkg-py-pinocchio
-  image: eur0c.laas.fr:5000/stack-of-tasks/pinocchio/py-pinocchio-py3:dubnium
-
-robotpkg-py-pinocchio-py3-16.04:
-  <<: *robotpkg-py-pinocchio
-  image: eur0c.laas.fr:5000/stack-of-tasks/pinocchio/py-pinocchio-py3:16.04
-
-robotpkg-py-pinocchio-py3-18.04:
-  <<: *robotpkg-py-pinocchio
-  image: eur0c.laas.fr:5000/stack-of-tasks/pinocchio/py-pinocchio-py3:18.04
-
-
-=======
       - coverage/
->>>>>>> 0962b9a7
