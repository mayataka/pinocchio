//
// Copyright (c) 2016 CNRS
// Author: Florian Valenza
//
// This file is part of Pinocchio
// Pinocchio is free software: you can redistribute it
// and/or modify it under the terms of the GNU Lesser General Public
// License as published by the Free Software Foundation, either version
// 3 of the License, or (at your option) any later version.
//
// Pinocchio is distributed in the hope that it will be
// useful, but WITHOUT ANY WARRANTY; without even the implied warranty
// of MERCHANTABILITY or FITNESS FOR A PARTICULAR PURPOSE. See the GNU
// General Lesser Public License for more details. You should have
// received a copy of the GNU Lesser General Public License along with
// Pinocchio If not, see
// <http://www.gnu.org/licenses/>.

//
// This file strutures pages and modules into a convenient hierarchical structure.
//

namespace pinocchio {


  //
  // Pages/ tutorials organization
  //

<<<<<<< HEAD
  /** \page md_doc_a-features_intro Features
        - \subpage md_doc_a-features_a-spatial
        - \subpage md_doc_a-features_b-model-data
        - \subpage md_doc_a-features_c-joints
        - \subpage md_doc_a-features_d-model
        - \subpage md_doc_a-features_e-lie
        - \subpage md_doc_a-features_f-kinematic
        - \subpage md_doc_a-features_g-dynamic
        - \subpage md_doc_a-features_h-frames
        - \subpage md_doc_a-features_i-geometric-models
        - \subpage md_doc_a-features_j-analytical-derivatives
        - \subpage md_doc_a-features_k-automatic-differenciation
        - \subpage md_doc_a-features_l-python
        - \subpage md_doc_a-features_m-tests
=======
  // \page md_doc__porting

  /** \page md_doc_a-maths_intro Mathematical Formulation
       - \subpage md_doc_a-maths_geometry
       - \subpage md_doc_a-maths_kinematics
       - \subpage md_doc_a-maths_dynamics
       - \subpage md_doc_a-maths_se3
>>>>>>> b6470d57
  */

  /** \page md_doc_b-examples_intro Examples
        - \subpage md_doc_b-examples_a-model
        - \subpage md_doc_b-examples_b-dynamics
        - \subpage md_doc_b-examples_c-contact
        - \subpage md_doc_b-examples_d-display
        - \subpage md_doc_b-examples_e-collisions
        - \subpage md_doc_b-examples_f-derivatives
        - \subpage md_doc_b-examples_g-code-generation
        - \subpage md_doc_b-examples_h-inverse-geometry
        - \subpage md_doc_b-examples_i-inverse-kinematics
        - \subpage md_doc_b-examples_j-tsid
        - \subpage md_doc_b-examples_k-qp
        - \subpage md_doc_b-examples_l-postures
        - \subpage md_doc_b-examples_m-rrt
        - \subpage md_doc_b-examples_n-rl
  */

  /** \page md_doc_c-maths_intro Mathematical Formulation
        - \subpage md_doc_c-maths_a-overview
        - \subpage md_doc_c-maths_b-rigid-bodies
        - \subpage md_doc_c-maths_c-joints
        - \subpage md_doc_c-maths_d-articulated
        - \subpage md_doc_c-maths_dynamics
        - \subpage md_doc_c-maths_e-collisions
        - \subpage md_doc_c-maths_e-miscs
        - \subpage md_doc_c-maths_f-algorithms
        - \subpage md_doc_c-maths_se3
  */

  /** \page md_doc_d-practical-exercises_intro Practical Exercises
       - \subpage md_doc_d-practical-exercises_1-directgeom
       - \subpage md_doc_d-practical-exercises_2-invgeom
       - \subpage md_doc_d-practical-exercises_3-invkine
       - \subpage md_doc_d-practical-exercises_4-dyn
       - \subpage md_doc_d-practical-exercises_5-planner
       - \subpage md_doc_d-practical-exercises_6-wpg
       - \subpage md_doc_d-practical-exercises_7-learn
  */

  /** \page md_doc_e-implementation_intro Implementation / Technical details
        - \subpage md_doc_e-implementation_a-overview
        - \subpage md_doc_e-implementation_b-sparsity
        - \subpage md_doc_e-implementation_c-crtp
        - \subpage md_doc_e-implementation_d-miscs
  */

  /** \page md_doc_f-benchmarks_intro Benchmarks
        - \subpage md_doc_f-benchmarks_a-overview
        - \subpage md_doc_f-benchmarks_b-howto
  */

  /** \page md_doc_g-success-stories_intro Success Stories
  */

  //
  // Modules organization
  //

  /** \defgroup spatial_group Spatial */
  /** \defgroup multibody_group Multibody */
  /** \defgroup joint_group Joint */
  /** \defgroup parsers_group Parsers */
  /** \defgroup algorithms_group Algorithms */
}<|MERGE_RESOLUTION|>--- conflicted
+++ resolved
@@ -27,7 +27,8 @@
   // Pages/ tutorials organization
   //
 
-<<<<<<< HEAD
+  // \page md_doc__porting
+
   /** \page md_doc_a-features_intro Features
         - \subpage md_doc_a-features_a-spatial
         - \subpage md_doc_a-features_b-model-data
@@ -42,15 +43,6 @@
         - \subpage md_doc_a-features_k-automatic-differenciation
         - \subpage md_doc_a-features_l-python
         - \subpage md_doc_a-features_m-tests
-=======
-  // \page md_doc__porting
-
-  /** \page md_doc_a-maths_intro Mathematical Formulation
-       - \subpage md_doc_a-maths_geometry
-       - \subpage md_doc_a-maths_kinematics
-       - \subpage md_doc_a-maths_dynamics
-       - \subpage md_doc_a-maths_se3
->>>>>>> b6470d57
   */
 
   /** \page md_doc_b-examples_intro Examples
